--- conflicted
+++ resolved
@@ -14,7 +14,36 @@
 enum class BusType : uint16_t { Unknown, Usb, Bluetooth };
 
 // -------------------------------------------------------------------------------------------------
-<<<<<<< HEAD
+struct DeviceId
+{
+  uint16_t vendorId = 0;
+  uint16_t productId = 0;
+  BusType busType = BusType::Unknown;
+  QString phys; // should be sufficient to differentiate between two devices of the same type
+                // - not tested, don't have two devices of any type currently.
+
+  inline bool operator==(const DeviceId& rhs) const {
+    return std::tie(vendorId, productId, busType, phys) == std::tie(rhs.vendorId, rhs.productId, rhs.busType, rhs.phys);
+  }
+
+  inline bool operator!=(const DeviceId& rhs) const {
+    return std::tie(vendorId, productId, busType, phys) != std::tie(rhs.vendorId, rhs.productId, rhs.busType, rhs.phys);
+  }
+
+  inline bool operator<(const DeviceId& rhs) const {
+    return std::tie(vendorId, productId, busType, phys) < std::tie(rhs.vendorId, rhs.productId, rhs.busType, rhs.phys);
+  }
+};
+
+Q_DECLARE_METATYPE(DeviceId);
+
+// -------------------------------------------------------------------------------------------------
+class InputMapper;
+class QSocketNotifier;
+class SubDeviceConnection;
+class VirtualDevice;
+
+// -------------------------------------------------------------------------------------------------
 enum class BatteryStatus : uint8_t {Discharging    = 0x00,
                                     Charging       = 0x01,
                                     AlmostFull     = 0x02,
@@ -29,38 +58,6 @@
   uint8_t nextReportedLevel = 0;
   BatteryStatus status = BatteryStatus::Discharging;
 };
-
-// -------------------------------------------------------------------------------------------------
-=======
->>>>>>> f97af1c4
-struct DeviceId
-{
-  uint16_t vendorId = 0;
-  uint16_t productId = 0;
-  BusType busType = BusType::Unknown;
-  QString phys; // should be sufficient to differentiate between two devices of the same type
-                // - not tested, don't have two devices of any type currently.
-
-  inline bool operator==(const DeviceId& rhs) const {
-    return std::tie(vendorId, productId, busType, phys) == std::tie(rhs.vendorId, rhs.productId, rhs.busType, rhs.phys);
-  }
-
-  inline bool operator!=(const DeviceId& rhs) const {
-    return std::tie(vendorId, productId, busType, phys) != std::tie(rhs.vendorId, rhs.productId, rhs.busType, rhs.phys);
-  }
-
-  inline bool operator<(const DeviceId& rhs) const {
-    return std::tie(vendorId, productId, busType, phys) < std::tie(rhs.vendorId, rhs.productId, rhs.busType, rhs.phys);
-  }
-};
-
-Q_DECLARE_METATYPE(DeviceId);
-
-// -------------------------------------------------------------------------------------------------
-class InputMapper;
-class QSocketNotifier;
-class SubDeviceConnection;
-class VirtualDevice;
 
 // -----------------------------------------------------------------------------------------------
 enum class ConnectionType : uint8_t { Event, Hidraw };
@@ -164,20 +161,11 @@
 
   // HID++ specific functions
   void initSubDevice();
-<<<<<<< HEAD
-  void resetSubDevice(struct timespec delay);
   void pingSubDevice();
-  bool isOnline() {return (m_details.hidProtocolVer > 0);};
-  void setHIDProtocol(float p) {m_details.hidProtocolVer = p;};
-  float getHIDProtocol() {return m_details.hidProtocolVer;};
+  bool isOnline() { return (m_details.hidProtocolVer > 0); };
+  void setHIDProtocol(float version);
+  float getHIDProtocol() { return m_details.hidProtocolVer; };
   void queryBatteryStatus();
-=======
-  void pingSubDevice();
-  bool isOnline() { return (m_details.busType == BusType::Bluetooth ||
-                            m_details.hidProtocolVer > 0); };
-  void setHIDProtocol(float p) { m_details.hidProtocolVer = p; };
-  float getHIDProtocol() { return m_details.hidProtocolVer; };
->>>>>>> f97af1c4
   ssize_t sendData(const QByteArray& hidppMsg, bool checkDeviceOnline = true);               // Send HID++ Message to HIDraw connection
   ssize_t sendData(const void* hidppMsg, size_t hidppMsgLen, bool checkDeviceOnline = true); // Send HID++ Message to HIDraw connection
 
