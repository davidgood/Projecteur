--- conflicted
+++ resolved
@@ -327,35 +327,10 @@
 
   logDebug(hid) << "Received" << readVal.toHex() << "from" << connection.path();
 
-<<<<<<< HEAD
-  if (readVal.at(0) == 0x11)    // Logitech HIDPP LONG message: 20 byte long
-  {
-    if (readVal.at(2) == 0x00) {
-      if (readVal.at(3) == 0x1d && readVal.at(6) == 0x5d) { // response to ping
-        auto protocolVer = static_cast<uint8_t>(readVal.at(4)) + static_cast<uint8_t>(readVal.at(5))/10.0;
-        logDebug(hid) << connection.path() << "is online with protocol version" << protocolVer ;
-        connection.setHIDProtocol(protocolVer);
-        if (connection.isOnline()) emit connection.receivedPingResponse();
-      }
-    }
-
-    if (readVal.at(2) == 0x04) {    // Logitech spotlight presenter unit got online.
-      connection.initSubDevice();
-    }
-
-    if (readVal.at(2) == 0x06 && readVal.at(3) == 0x0d) {  // Battery information packet
-      QByteArray batteryData(readVal.mid(4, 3));
-      emit connection.receivedBatteryInfo(batteryData);
-    }
-
-    // TODO: Process other packets
-
-    if (readVal.at(2) == 0x09 && readVal.at(3) == 0x1a) {
-=======
   if (readVal.at(0) == 0x10)    // Logitech HIDPP SHORT message: 7 byte long
   {
-    if (readVal.at(2) == 0x41 && !!(readVal.at(3) & 0x04 &&
-                                    !(readVal.at(4) & 1<<6))) {    // Logitech spotlight presenter unit got online and USB dongle acknowledged it.
+    if (readVal.at(2) == 0x41 && !!(readVal.at(3) & 0x04) &&
+                                    !(readVal.at(4) & 1<<6)) {    // Logitech spotlight presenter unit got online and USB dongle acknowledged it.
       // currently it is off as I observed that device send two online packet
       // one with 0x10 and other with 0x11. Currently initsubDevice is triggered
       // on 0x11 packet.
@@ -365,20 +340,27 @@
 
   if (readVal.at(0) == 0x11)    // Logitech HIDPP LONG message: 20 byte long
   {
-    if (readVal.at(2) == 0x00 && readVal.at(3) == 0x1d && readVal.at(6) == 0x5d) // response to ping
-    {
-      auto protocolVer = static_cast<uint8_t>(readVal.at(4)) + static_cast<uint8_t>(readVal.at(5))/10.0;
-      logDebug(hid) << connection.path() << "is online with protocol version" << protocolVer ;
-      connection.setHIDProtocol(protocolVer);
-    }
+    if (readVal.at(2) == 0x00) {
+      if (readVal.at(3) == 0x1d && readVal.at(6) == 0x5d) { // response to ping
+        auto protocolVer = static_cast<uint8_t>(readVal.at(4)) + static_cast<uint8_t>(readVal.at(5))/10.0;
+        connection.setHIDProtocol(protocolVer);
+        if (connection.isOnline()) emit connection.receivedPingResponse();
+      }
+    }
+
     if (readVal.at(2) == 0x04 && readVal.at(4) ==0x01 &&
             readVal.at(5) == 0x01 && readVal.at(6) == 0x01) {    // Logitech spotlight presenter unit got online.
       connection.initSubDevice();
     }
+
+    if (readVal.at(2) == 0x06 && readVal.at(3) == 0x0d) {  // Battery information packet
+      QByteArray batteryData(readVal.mid(4, 3));
+      emit connection.receivedBatteryInfo(batteryData);
+    }
+
     // TODO: Process other packets
 
-    if (readVal.at(2) == 0x09 && readVal.at(3) == 0x1d) {
->>>>>>> f97af1c4
+    if (readVal.at(2) == 0x09 && readVal.at(3) == 0x1a) {
       logDebug(hid) << "Device acknowledged a vibration event.";
     }
   }
